'use client';

import { useState, useEffect } from 'react';
import Link from 'next/link';
import InfoPanel from '@/components/ui/InfoPanel';
import {
  FileText,
  Mail,
  CheckCircle,
  BarChart2,
  Briefcase,
  Users,
  Plus,
  Trophy,
} from 'lucide-react';
import { formatDistanceToNow } from 'date-fns';

interface Activity {
  type: string;
  timestamp: string;
  description: string;
  link: string;
}

interface DashboardStats {
  totalTests: number;
  activeTests: number;
  totalAttempts: number;
  totalInvitations: number;
}

export default function DashboardPage() {
  const [stats, setStats] = useState<DashboardStats | null>(null);
  const [activities, setActivities] = useState<Activity[]>([]);
  const [loading, setLoading] = useState(true);

  useEffect(() => {
    const fetchData = async () => {
      try {
        const [statsRes, activityRes] = await Promise.all([
          fetch('/api/admin/dashboard-stats'),
          fetch('/api/admin/activity-feed'),
        ]);

        if (statsRes.ok) {
          const statsData = await statsRes.json();
          setStats(statsData);
        } else {
          console.error('Failed to fetch stats');
        }

        if (activityRes.ok) {
          const activityData = await activityRes.json();
          setActivities(activityData);
        } else {
          console.error('Failed to fetch activities');
        }
      } catch (error) {
        console.error('Error fetching dashboard data:', error);
      } finally {
        setLoading(false);
      }
    };

    fetchData();
  }, []);

  const StatCard = ({
    title,
    value,
    icon,
    color,
  }: {
    title: string;
    value: number;
    icon: React.ReactNode;
    color: string;
  }) => (
    <div className="flex items-center rounded-lg border border-gray-200 bg-white p-4 shadow-sm">
      <div className={`rounded-full p-3 ${color}`}>{icon}</div>
      <div className="ml-4">
        <p className="text-sm text-gray-500">{title}</p>
        <p className="text-2xl font-bold text-gray-900">{value}</p>
      </div>
    </div>
  );

  const QuickActionButton = ({
    href,
    title,
    icon,
  }: {
    href: string;
    title: string;
    icon: React.ReactNode;
  }) => (
    <Link
      href={href}
      className="flex flex-col items-center justify-center rounded-lg border border-gray-200 bg-gray-50 p-4 text-center shadow-sm transition-colors hover:bg-gray-100"
    >
      {icon}
      <p className="mt-2 text-sm font-medium text-gray-700">{title}</p>
    </Link>
  );

  const ActivityIcon = ({ type }: { type: string }) => {
    const icons: { [key: string]: React.ReactNode } = {
      'Test Created': <FileText className="h-4 w-4 text-blue-500" />,
      'Invitation Sent': <Mail className="h-4 w-4 text-orange-500" />,
      'Test Completed': <CheckCircle className="h-4 w-4 text-green-500" />,
    };
    return (
      <div className="rounded-full bg-gray-100 p-2">
        {icons[type] || <FileText className="h-4 w-4 text-gray-500" />}
      </div>
    );
  };

  if (loading) {
    return (
      <div className="flex h-full items-center justify-center p-6">
        <div className="h-8 w-8 animate-spin rounded-full border-b-2 border-blue-500"></div>
      </div>
    );
  }

  return (
    <div className="min-h-screen bg-gray-50 p-6">
      <div className="mx-auto max-w-7xl space-y-6">
        <div>
          <h1 className="text-2xl font-bold text-gray-900">Dashboard</h1>
          <p className="text-sm text-gray-600">
<<<<<<< HEAD
            Welcome back! Here's an overview of your test platform.
=======
            Welcome back! Here&apos;s an overview of your test platform.
>>>>>>> 6f7d2024
          </p>
        </div>

        <InfoPanel
          title="🚀 Getting Started Guide"
          variant="neutral"
          dismissible={true}
        >
          <p>
<<<<<<< HEAD
            Use this dashboard to get a quick glance at your platform's
=======
            Use this dashboard to get a quick glance at your platform&apos;s
>>>>>>> 6f7d2024
            activity. You can create new tests, manage job profiles, and view
            detailed analytics all from one place.
          </p>
        </InfoPanel>

        <div className="grid grid-cols-1 gap-6 md:grid-cols-2 lg:grid-cols-4">
          <StatCard
            title="Total Tests"
            value={stats?.totalTests ?? 0}
            icon={<FileText className="h-6 w-6 text-blue-600" />}
            color="bg-blue-100"
          />
          <StatCard
            title="Active Tests"
            value={stats?.activeTests ?? 0}
            icon={<CheckCircle className="h-6 w-6 text-green-600" />}
            color="bg-green-100"
          />
          <StatCard
            title="Total Attempts"
            value={stats?.totalAttempts ?? 0}
            icon={<Users className="h-6 w-6 text-purple-600" />}
            color="bg-purple-100"
          />
          <StatCard
            title="Invitations"
            value={stats?.totalInvitations ?? 0}
            icon={<Mail className="h-6 w-6 text-orange-600" />}
            color="bg-orange-100"
          />
        </div>

        <div className="grid grid-cols-1 gap-6 lg:grid-cols-3">
          <div className="rounded-lg border border-gray-200 bg-white p-6 shadow-sm lg:col-span-2">
            <h2 className="mb-4 text-lg font-semibold text-gray-900">
              Quick Actions
            </h2>
            <div className="grid grid-cols-2 gap-4 md:grid-cols-4">
              <QuickActionButton
                href="/admin/tests/new"
                title="Create Test"
                icon={<Plus className="h-8 w-8 text-blue-500" />}
              />
              <QuickActionButton
                href="/admin/job-profiles"
                title="Job Profiles"
                icon={<Briefcase className="h-8 w-8 text-orange-500" />}
              />
              <QuickActionButton
                href="/admin/leaderboard"
                title="Leaderboard"
                icon={<Trophy className="h-8 w-8 text-green-500" />}
              />
              <QuickActionButton
                href="/admin/users"
                title="Manage Users"
                icon={<Users className="h-8 w-8 text-purple-500" />}
              />
            </div>
          </div>

          <div className="rounded-lg border border-gray-200 bg-white p-6 shadow-sm lg:col-span-1 lg:row-span-2">
            <h2 className="mb-4 text-lg font-semibold text-gray-900">
              Recent Activity
            </h2>
            <div className="max-h-[400px] space-y-4 overflow-y-auto">
              {activities.length > 0 ? (
                activities.map((activity, index) => (
                  <Link
                    href={activity.link}
                    key={index}
                    className="flex items-start gap-3 rounded-lg p-2 transition-colors hover:bg-gray-50"
                  >
                    <ActivityIcon type={activity.type} />
                    <div className="flex-1">
                      <p className="text-sm text-gray-800">
                        {activity.description}
                      </p>
                      <p className="text-xs text-gray-500">
                        {formatDistanceToNow(new Date(activity.timestamp), {
                          addSuffix: true,
                        })}
                      </p>
                    </div>
                  </Link>
                ))
              ) : (
                <p className="py-8 text-center text-sm text-gray-500">
                  No recent activity found.
                </p>
              )}
            </div>
          </div>
        </div>
      </div>
    </div>
  );
}<|MERGE_RESOLUTION|>--- conflicted
+++ resolved
@@ -130,11 +130,7 @@
         <div>
           <h1 className="text-2xl font-bold text-gray-900">Dashboard</h1>
           <p className="text-sm text-gray-600">
-<<<<<<< HEAD
-            Welcome back! Here's an overview of your test platform.
-=======
             Welcome back! Here&apos;s an overview of your test platform.
->>>>>>> 6f7d2024
           </p>
         </div>
 
@@ -144,11 +140,7 @@
           dismissible={true}
         >
           <p>
-<<<<<<< HEAD
-            Use this dashboard to get a quick glance at your platform's
-=======
             Use this dashboard to get a quick glance at your platform&apos;s
->>>>>>> 6f7d2024
             activity. You can create new tests, manage job profiles, and view
             detailed analytics all from one place.
           </p>
