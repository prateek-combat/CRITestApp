'use client';

import { useState, useEffect } from 'react';
import Link from 'next/link';
<<<<<<< HEAD
import { motion } from 'framer-motion';
import { useAutoAnimate } from '@formkit/auto-animate/react';
import {
  FileText,
  Mail,
  Users,
  BarChart3,
  Plus,
  Activity,
  Send,
  CheckCircle,
  TrendingUp,
  Clock,
  ArrowRight,
} from 'lucide-react';
import Card from '@/components/ui/Card';
import Button from '@/components/ui/button/Button';
import Skeleton from '@/components/ui/Skeleton';
import { designSystem, componentStyles } from '@/lib/design-system';
=======
>>>>>>> 9f461522

interface DashboardStats {
  totalTests: number;
  totalInvitations: number;
  totalAttempts: number;
  activeTests: number;
}

interface ActivityItem {
  id: string;
  type: string;
  description: string;
  timestamp: string;
}

const StatCard = ({ icon: Icon, title, value, color, delay }: any) => (
  <motion.div
    initial={{ opacity: 0, y: 20 }}
    animate={{ opacity: 1, y: 0 }}
    transition={{ duration: 0.4, delay }}
  >
    <div className={componentStyles.card}>
      <div className="flex items-center justify-between">
        <div className="flex-1">
          <p className={`${designSystem.text.small} mb-1`}>{title}</p>
          <motion.p
            className="text-2xl font-bold text-gray-900"
            initial={{ scale: 0 }}
            animate={{ scale: 1 }}
            transition={{ type: 'spring', delay: delay + 0.2 }}
          >
            {value}
          </motion.p>
        </div>
        <div
          className={`rounded-lg p-2.5 ${color} transition-transform group-hover:scale-110`}
        >
          <Icon className="h-5 w-5 text-white" />
        </div>
      </div>
    </div>
  </motion.div>
);

export default function DashboardPage() {
  const [stats, setStats] = useState<DashboardStats>({
    totalTests: 0,
    totalInvitations: 0,
    totalAttempts: 0,
    activeTests: 0,
  });
  const [recentActivity, setRecentActivity] = useState<ActivityItem[]>([]);
  const [loading, setLoading] = useState(true);
  const [animationParent] = useAutoAnimate();

  useEffect(() => {
    fetchDashboardData();
  }, []);

  const fetchDashboardData = async () => {
    try {
      const response = await fetch('/api/analytics?range=30d');
      if (response.ok) {
        const data = await response.json();
        setStats({
          totalTests: data.totalTests,
          totalInvitations: data.totalInvitations,
          totalAttempts: data.totalAttempts,
          activeTests: data.activeTests,
        });
        setRecentActivity(data.recentActivity || []);
      }
    } catch (error) {
      console.error('Error fetching dashboard data:', error);
    } finally {
      setLoading(false);
    }
  };

<<<<<<< HEAD
  const quickActions = [
    {
      href: '/admin/tests/new',
      label: 'Create Test',
      icon: Plus,
      color: 'text-military-green',
    },
    {
      href: '/admin/tests',
      label: 'Manage Tests',
      icon: FileText,
      color: 'text-accent-orange',
    },
    {
      href: '/admin/analytics',
      label: 'View Analytics',
      icon: BarChart3,
      color: 'text-military-green',
    },
    {
      href: '/admin/users',
      label: 'Manage Users',
      icon: Users,
      color: 'text-accent-orange',
    },
  ];

  return (
    <div className={componentStyles.pageContainer}>
      <div className={componentStyles.contentWrapper}>
        {/* Header */}
        <motion.div
          initial={{ opacity: 0, y: -20 }}
          animate={{ opacity: 1, y: 0 }}
          transition={{ duration: 0.5 }}
          className={designSystem.gaps.section}
        >
          <h1 className={designSystem.text.pageTitle}>Dashboard</h1>
          <p className={designSystem.text.pageSubtitle}>
            Welcome back to Test Platform
          </p>
        </motion.div>

        {/* Stats Grid */}
        <div className="mb-6 grid grid-cols-1 gap-3 md:grid-cols-2 lg:grid-cols-4">
          {loading ? (
            <>
              {[...Array(4)].map((_, i) => (
                <Skeleton
                  key={i}
                  variant="rectangular"
                  height={100}
                  className="rounded-xl"
                />
              ))}
            </>
          ) : (
            <>
              <StatCard
                icon={FileText}
                title="Total Tests"
                value={stats.totalTests}
                color="bg-gradient-to-br from-military-green to-primary-600"
                delay={0}
              />
              <StatCard
                icon={CheckCircle}
                title="Active Tests"
                value={stats.activeTests}
                color="bg-gradient-to-br from-green-500 to-green-600"
                delay={0.1}
              />
              <StatCard
                icon={Users}
                title="Total Attempts"
                value={stats.totalAttempts}
                color="bg-gradient-to-br from-blue-500 to-blue-600"
                delay={0.2}
              />
              <StatCard
                icon={TrendingUp}
                title="Completion Rate"
                value={`${stats.completionRate}%`}
                color="bg-gradient-to-br from-purple-500 to-purple-600"
                delay={0.3}
              />
            </>
          )}
        </div>

        {/* Quick Actions */}
        <motion.div
          initial={{ opacity: 0, y: 20 }}
          animate={{ opacity: 1, y: 0 }}
          transition={{ duration: 0.5, delay: 0.4 }}
        >
          <div className={`${componentStyles.card} mb-6`}>
            <h2 className={`${designSystem.text.sectionTitle} mb-4`}>
              Quick Actions
            </h2>
            <div className="grid grid-cols-1 gap-3 md:grid-cols-2 lg:grid-cols-4">
              {quickActions.map((action, index) => (
                <motion.div
                  key={action.href}
                  initial={{ opacity: 0, scale: 0.9 }}
                  animate={{ opacity: 1, scale: 1 }}
                  transition={{ duration: 0.3, delay: 0.5 + index * 0.1 }}
                >
                  <Link href={action.href}>
                    <motion.div
                      className={`flex items-center justify-between rounded-lg p-3 ${designSystem.borders.default} group cursor-pointer transition-all hover:border-military-green/30 hover:bg-military-green/5`}
                      whileHover={{ x: 2 }}
                      whileTap={{ scale: 0.98 }}
                    >
                      <div className="flex items-center gap-3">
                        <action.icon className={`h-4 w-4 ${action.color}`} />
                        <span className={designSystem.text.body}>
                          {action.label}
                        </span>
                      </div>
                      <ArrowRight className="h-4 w-4 text-gray-400 transition-colors group-hover:text-military-green" />
                    </motion.div>
                  </Link>
                </motion.div>
              ))}
            </div>
          </div>
        </motion.div>

        {/* Recent Activity */}
        <motion.div
          initial={{ opacity: 0, y: 20 }}
          animate={{ opacity: 1, y: 0 }}
          transition={{ duration: 0.5, delay: 0.6 }}
        >
          <div className={componentStyles.card}>
            <div className="mb-4 flex items-center justify-between">
              <h2 className={designSystem.text.sectionTitle}>
                Recent Activity
              </h2>
              <Activity className="h-5 w-5 text-gray-400" />
            </div>

            <div ref={animationParent} className="space-y-2">
              {loading ? (
                <>
                  {[...Array(5)].map((_, i) => (
                    <div key={i} className="flex items-center gap-3">
                      <Skeleton variant="circular" width={32} height={32} />
                      <div className="flex-1 space-y-1">
                        <Skeleton variant="text" width="75%" />
                        <Skeleton variant="text" width="50%" height={12} />
                      </div>
                    </div>
                  ))}
                </>
              ) : recentActivity.length === 0 ? (
                <div className="py-8 text-center text-gray-500">
                  <Activity className="mx-auto mb-2 h-12 w-12 opacity-20" />
                  <p>No recent activity</p>
                </div>
              ) : (
                recentActivity.map((activity, index) => (
                  <motion.div
                    key={activity.id}
                    initial={{ opacity: 0, x: -20 }}
                    animate={{ opacity: 1, x: 0 }}
                    transition={{ duration: 0.3, delay: 0.7 + index * 0.1 }}
                    className="flex items-center gap-3 rounded-lg p-2 transition-colors hover:bg-gray-50"
                  >
                    <div className="flex h-8 w-8 items-center justify-center rounded-full bg-gradient-to-br from-military-green/10 to-accent-orange/10">
                      <Clock className="h-4 w-4 text-military-green" />
                    </div>
                    <div className="min-w-0 flex-1">
                      <p className={`${designSystem.text.body} truncate`}>
                        {activity.description}
                      </p>
                      <p className={designSystem.text.small}>
                        {new Date(activity.timestamp).toLocaleString()}
                      </p>
                    </div>
                  </motion.div>
                ))
              )}
            </div>
=======
  if (loading) {
    return (
      <div className="flex min-h-64 items-center justify-center">
        <div className="text-gray-600">Loading dashboard...</div>
      </div>
    );
  }

  return (
    <div className="min-h-screen space-y-6 bg-gray-50 p-6">
      {/* Header */}
      <div className="mb-8">
        <h1 className="mb-2 text-2xl font-bold text-gray-900">Dashboard</h1>
        <p className="text-gray-600">Welcome back to Test Platform</p>
      </div>

      {/* Stats Overview */}
      <div className="mb-8 grid grid-cols-1 gap-6 md:grid-cols-3">
        {/* Total Tests */}
        <div className="rounded-lg border bg-white p-6">
          <div className="flex items-center justify-between">
            <div>
              <p className="mb-1 text-sm font-medium text-gray-600">
                Total Tests
              </p>
              <p className="text-3xl font-bold text-gray-900">
                {stats.totalTests}
              </p>
            </div>
            <div className="rounded-lg bg-blue-100 p-3">
              <svg
                className="h-6 w-6 text-blue-600"
                fill="none"
                stroke="currentColor"
                viewBox="0 0 24 24"
              >
                <path
                  strokeLinecap="round"
                  strokeLinejoin="round"
                  strokeWidth={2}
                  d="M9 12h6m-6 4h6m2 5H7a2 2 0 01-2-2V5a2 2 0 012-2h5.586a1 1 0 01.707.293l5.414 5.414a1 1 0 01.293.707V19a2 2 0 01-2 2z"
                />
              </svg>
            </div>
          </div>
        </div>

        {/* Active Tests */}
        <div className="rounded-lg border bg-white p-6">
          <div className="flex items-center justify-between">
            <div>
              <p className="mb-1 text-sm font-medium text-gray-600">
                Active Tests
              </p>
              <p className="text-3xl font-bold text-gray-900">
                {stats.activeTests}
              </p>
            </div>
            <div className="rounded-lg bg-green-100 p-3">
              <svg
                className="h-6 w-6 text-green-600"
                fill="none"
                stroke="currentColor"
                viewBox="0 0 24 24"
              >
                <path
                  strokeLinecap="round"
                  strokeLinejoin="round"
                  strokeWidth={2}
                  d="M9 12l2 2 4-4m6 2a9 9 0 11-18 0 9 9 0 0118 0z"
                />
              </svg>
            </div>
          </div>
        </div>

        {/* Total Attempts */}
        <div className="rounded-lg border bg-white p-6">
          <div className="flex items-center justify-between">
            <div>
              <p className="mb-1 text-sm font-medium text-gray-600">
                Total Attempts
              </p>
              <p className="text-3xl font-bold text-gray-900">
                {stats.totalAttempts}
              </p>
            </div>
            <div className="rounded-lg bg-purple-100 p-3">
              <svg
                className="h-6 w-6 text-purple-600"
                fill="none"
                stroke="currentColor"
                viewBox="0 0 24 24"
              >
                <path
                  strokeLinecap="round"
                  strokeLinejoin="round"
                  strokeWidth={2}
                  d="M17 20h5v-2a3 3 0 00-5.356-1.857M17 20H7m10 0v-2c0-.656-.126-1.283-.356-1.857M7 20H2v-2a3 3 0 015.356-1.857M7 20v-2c0-.656.126-1.283.356-1.857m0 0a5.002 5.002 0 019.288 0M15 7a3 3 0 11-6 0 3 3 0 016 0zm6 3a2 2 0 11-4 0 2 2 0 014 0zM7 10a2 2 0 11-4 0 2 2 0 014 0z"
                />
              </svg>
            </div>
          </div>
        </div>
      </div>

      {/* Quick Actions */}
      <div className="mb-8 rounded-lg border bg-white p-6">
        <h2 className="mb-6 text-xl font-semibold text-gray-900">
          Quick Actions
        </h2>
        <div className="grid grid-cols-1 gap-4 md:grid-cols-2 lg:grid-cols-4">
          <Link
            href="/admin/tests/new"
            className="flex items-center justify-center rounded-lg border border-gray-200 bg-white p-4 text-gray-700 hover:bg-gray-50"
          >
            <svg
              className="mr-3 h-5 w-5"
              fill="none"
              stroke="currentColor"
              viewBox="0 0 24 24"
            >
              <path
                strokeLinecap="round"
                strokeLinejoin="round"
                strokeWidth={2}
                d="M12 4v16m8-8H4"
              />
            </svg>
            Create Test
          </Link>

          <Link
            href="/admin/tests"
            className="flex items-center justify-center rounded-lg border border-gray-200 bg-white p-4 text-gray-700 hover:bg-gray-50"
          >
            <svg
              className="mr-3 h-5 w-5"
              fill="none"
              stroke="currentColor"
              viewBox="0 0 24 24"
            >
              <path
                strokeLinecap="round"
                strokeLinejoin="round"
                strokeWidth={2}
                d="M9 5H7a2 2 0 00-2 2v10a2 2 0 002 2h8a2 2 0 002-2V7a2 2 0 00-2-2h-2M9 5a2 2 0 002 2h2a2 2 0 002-2M9 5a2 2 0 012-2h2a2 2 0 012 2"
              />
            </svg>
            Manage Tests
          </Link>

          <Link
            href="/admin/analytics"
            className="flex items-center justify-center rounded-lg border border-gray-200 bg-white p-4 text-gray-700 hover:bg-gray-50"
          >
            <svg
              className="mr-3 h-5 w-5"
              fill="none"
              stroke="currentColor"
              viewBox="0 0 24 24"
            >
              <path
                strokeLinecap="round"
                strokeLinejoin="round"
                strokeWidth={2}
                d="M9 19v-6a2 2 0 00-2-2H5a2 2 0 00-2 2v6a2 2 0 002 2h2a2 2 0 002-2zm0 0V9a2 2 0 012-2h2a2 2 0 012 2v10m-6 0a2 2 0 002 2h2a2 2 0 002-2m0 0V5a2 2 0 012-2h2a2 2 0 012 2v14a2 2 0 01-2 2h-2a2 2 0 01-2-2z"
              />
            </svg>
            View Analytics
          </Link>

          <Link
            href="/admin/users"
            className="flex items-center justify-center rounded-lg border border-gray-200 bg-white p-4 text-gray-700 hover:bg-gray-50"
          >
            <svg
              className="mr-3 h-5 w-5"
              fill="none"
              stroke="currentColor"
              viewBox="0 0 24 24"
            >
              <path
                strokeLinecap="round"
                strokeLinejoin="round"
                strokeWidth={2}
                d="M12 4.354a4 4 0 110 5.292M15 21H3v-1a6 6 0 0112 0v1zm0 0h6v-1a6 6 0 00-9-5.197m13.5-9a2.5 2.5 0 11-5 0 2.5 2.5 0 015 0z"
              />
            </svg>
            Manage Users
          </Link>
        </div>
      </div>

      {/* Recent Activity */}
      <div className="rounded-lg border bg-white p-6">
        <h2 className="mb-6 text-xl font-semibold text-gray-900">
          Recent Activity
        </h2>
        {loading ? (
          <div className="text-gray-500">Loading activity...</div>
        ) : recentActivity.length === 0 ? (
          <div className="py-8 text-center">
            <svg
              className="mx-auto h-12 w-12 text-gray-400"
              fill="none"
              stroke="currentColor"
              viewBox="0 0 24 24"
            >
              <path
                strokeLinecap="round"
                strokeLinejoin="round"
                strokeWidth={2}
                d="M12 6V4m0 2a2 2 0 100 4m0-4a2 2 0 110 4m-6 8a2 2 0 100-4m0 4a2 2 0 100 4m0-4v2m0-6V4m6 6v10m6-2a2 2 0 100-4m0 4a2 2 0 100 4m0-4v2m0-6V4"
              />
            </svg>
            <p className="mt-2 text-gray-500">No recent activity</p>
          </div>
        ) : (
          <div className="space-y-4">
            {recentActivity.map((activity) => (
              <div
                key={activity.id}
                className="flex items-start space-x-3 border-b border-gray-100 py-3 last:border-b-0"
              >
                <div className="flex-shrink-0 rounded-full bg-blue-100 p-2">
                  <svg
                    className="h-4 w-4 text-blue-600"
                    fill="none"
                    stroke="currentColor"
                    viewBox="0 0 24 24"
                  >
                    <path
                      strokeLinecap="round"
                      strokeLinejoin="round"
                      strokeWidth={2}
                      d="M13 16h-1v-4h-1m1-4h.01M21 12a9 9 0 11-18 0 9 9 0 0118 0z"
                    />
                  </svg>
                </div>
                <div className="min-w-0 flex-1">
                  <p className="text-sm font-medium text-gray-900">
                    {activity.description}
                  </p>
                  <p className="mt-1 text-xs text-gray-500">
                    {new Date(activity.timestamp).toLocaleString()}
                  </p>
                </div>
              </div>
            ))}
>>>>>>> 9f461522
          </div>
        </motion.div>
      </div>
    </div>
  );
}<|MERGE_RESOLUTION|>--- conflicted
+++ resolved
@@ -2,28 +2,6 @@
 
 import { useState, useEffect } from 'react';
 import Link from 'next/link';
-<<<<<<< HEAD
-import { motion } from 'framer-motion';
-import { useAutoAnimate } from '@formkit/auto-animate/react';
-import {
-  FileText,
-  Mail,
-  Users,
-  BarChart3,
-  Plus,
-  Activity,
-  Send,
-  CheckCircle,
-  TrendingUp,
-  Clock,
-  ArrowRight,
-} from 'lucide-react';
-import Card from '@/components/ui/Card';
-import Button from '@/components/ui/button/Button';
-import Skeleton from '@/components/ui/Skeleton';
-import { designSystem, componentStyles } from '@/lib/design-system';
-=======
->>>>>>> 9f461522
 
 interface DashboardStats {
   totalTests: number;
@@ -38,35 +16,6 @@
   description: string;
   timestamp: string;
 }
-
-const StatCard = ({ icon: Icon, title, value, color, delay }: any) => (
-  <motion.div
-    initial={{ opacity: 0, y: 20 }}
-    animate={{ opacity: 1, y: 0 }}
-    transition={{ duration: 0.4, delay }}
-  >
-    <div className={componentStyles.card}>
-      <div className="flex items-center justify-between">
-        <div className="flex-1">
-          <p className={`${designSystem.text.small} mb-1`}>{title}</p>
-          <motion.p
-            className="text-2xl font-bold text-gray-900"
-            initial={{ scale: 0 }}
-            animate={{ scale: 1 }}
-            transition={{ type: 'spring', delay: delay + 0.2 }}
-          >
-            {value}
-          </motion.p>
-        </div>
-        <div
-          className={`rounded-lg p-2.5 ${color} transition-transform group-hover:scale-110`}
-        >
-          <Icon className="h-5 w-5 text-white" />
-        </div>
-      </div>
-    </div>
-  </motion.div>
-);
 
 export default function DashboardPage() {
   const [stats, setStats] = useState<DashboardStats>({
@@ -77,7 +26,6 @@
   });
   const [recentActivity, setRecentActivity] = useState<ActivityItem[]>([]);
   const [loading, setLoading] = useState(true);
-  const [animationParent] = useAutoAnimate();
 
   useEffect(() => {
     fetchDashboardData();
@@ -103,193 +51,6 @@
     }
   };
 
-<<<<<<< HEAD
-  const quickActions = [
-    {
-      href: '/admin/tests/new',
-      label: 'Create Test',
-      icon: Plus,
-      color: 'text-military-green',
-    },
-    {
-      href: '/admin/tests',
-      label: 'Manage Tests',
-      icon: FileText,
-      color: 'text-accent-orange',
-    },
-    {
-      href: '/admin/analytics',
-      label: 'View Analytics',
-      icon: BarChart3,
-      color: 'text-military-green',
-    },
-    {
-      href: '/admin/users',
-      label: 'Manage Users',
-      icon: Users,
-      color: 'text-accent-orange',
-    },
-  ];
-
-  return (
-    <div className={componentStyles.pageContainer}>
-      <div className={componentStyles.contentWrapper}>
-        {/* Header */}
-        <motion.div
-          initial={{ opacity: 0, y: -20 }}
-          animate={{ opacity: 1, y: 0 }}
-          transition={{ duration: 0.5 }}
-          className={designSystem.gaps.section}
-        >
-          <h1 className={designSystem.text.pageTitle}>Dashboard</h1>
-          <p className={designSystem.text.pageSubtitle}>
-            Welcome back to Test Platform
-          </p>
-        </motion.div>
-
-        {/* Stats Grid */}
-        <div className="mb-6 grid grid-cols-1 gap-3 md:grid-cols-2 lg:grid-cols-4">
-          {loading ? (
-            <>
-              {[...Array(4)].map((_, i) => (
-                <Skeleton
-                  key={i}
-                  variant="rectangular"
-                  height={100}
-                  className="rounded-xl"
-                />
-              ))}
-            </>
-          ) : (
-            <>
-              <StatCard
-                icon={FileText}
-                title="Total Tests"
-                value={stats.totalTests}
-                color="bg-gradient-to-br from-military-green to-primary-600"
-                delay={0}
-              />
-              <StatCard
-                icon={CheckCircle}
-                title="Active Tests"
-                value={stats.activeTests}
-                color="bg-gradient-to-br from-green-500 to-green-600"
-                delay={0.1}
-              />
-              <StatCard
-                icon={Users}
-                title="Total Attempts"
-                value={stats.totalAttempts}
-                color="bg-gradient-to-br from-blue-500 to-blue-600"
-                delay={0.2}
-              />
-              <StatCard
-                icon={TrendingUp}
-                title="Completion Rate"
-                value={`${stats.completionRate}%`}
-                color="bg-gradient-to-br from-purple-500 to-purple-600"
-                delay={0.3}
-              />
-            </>
-          )}
-        </div>
-
-        {/* Quick Actions */}
-        <motion.div
-          initial={{ opacity: 0, y: 20 }}
-          animate={{ opacity: 1, y: 0 }}
-          transition={{ duration: 0.5, delay: 0.4 }}
-        >
-          <div className={`${componentStyles.card} mb-6`}>
-            <h2 className={`${designSystem.text.sectionTitle} mb-4`}>
-              Quick Actions
-            </h2>
-            <div className="grid grid-cols-1 gap-3 md:grid-cols-2 lg:grid-cols-4">
-              {quickActions.map((action, index) => (
-                <motion.div
-                  key={action.href}
-                  initial={{ opacity: 0, scale: 0.9 }}
-                  animate={{ opacity: 1, scale: 1 }}
-                  transition={{ duration: 0.3, delay: 0.5 + index * 0.1 }}
-                >
-                  <Link href={action.href}>
-                    <motion.div
-                      className={`flex items-center justify-between rounded-lg p-3 ${designSystem.borders.default} group cursor-pointer transition-all hover:border-military-green/30 hover:bg-military-green/5`}
-                      whileHover={{ x: 2 }}
-                      whileTap={{ scale: 0.98 }}
-                    >
-                      <div className="flex items-center gap-3">
-                        <action.icon className={`h-4 w-4 ${action.color}`} />
-                        <span className={designSystem.text.body}>
-                          {action.label}
-                        </span>
-                      </div>
-                      <ArrowRight className="h-4 w-4 text-gray-400 transition-colors group-hover:text-military-green" />
-                    </motion.div>
-                  </Link>
-                </motion.div>
-              ))}
-            </div>
-          </div>
-        </motion.div>
-
-        {/* Recent Activity */}
-        <motion.div
-          initial={{ opacity: 0, y: 20 }}
-          animate={{ opacity: 1, y: 0 }}
-          transition={{ duration: 0.5, delay: 0.6 }}
-        >
-          <div className={componentStyles.card}>
-            <div className="mb-4 flex items-center justify-between">
-              <h2 className={designSystem.text.sectionTitle}>
-                Recent Activity
-              </h2>
-              <Activity className="h-5 w-5 text-gray-400" />
-            </div>
-
-            <div ref={animationParent} className="space-y-2">
-              {loading ? (
-                <>
-                  {[...Array(5)].map((_, i) => (
-                    <div key={i} className="flex items-center gap-3">
-                      <Skeleton variant="circular" width={32} height={32} />
-                      <div className="flex-1 space-y-1">
-                        <Skeleton variant="text" width="75%" />
-                        <Skeleton variant="text" width="50%" height={12} />
-                      </div>
-                    </div>
-                  ))}
-                </>
-              ) : recentActivity.length === 0 ? (
-                <div className="py-8 text-center text-gray-500">
-                  <Activity className="mx-auto mb-2 h-12 w-12 opacity-20" />
-                  <p>No recent activity</p>
-                </div>
-              ) : (
-                recentActivity.map((activity, index) => (
-                  <motion.div
-                    key={activity.id}
-                    initial={{ opacity: 0, x: -20 }}
-                    animate={{ opacity: 1, x: 0 }}
-                    transition={{ duration: 0.3, delay: 0.7 + index * 0.1 }}
-                    className="flex items-center gap-3 rounded-lg p-2 transition-colors hover:bg-gray-50"
-                  >
-                    <div className="flex h-8 w-8 items-center justify-center rounded-full bg-gradient-to-br from-military-green/10 to-accent-orange/10">
-                      <Clock className="h-4 w-4 text-military-green" />
-                    </div>
-                    <div className="min-w-0 flex-1">
-                      <p className={`${designSystem.text.body} truncate`}>
-                        {activity.description}
-                      </p>
-                      <p className={designSystem.text.small}>
-                        {new Date(activity.timestamp).toLocaleString()}
-                      </p>
-                    </div>
-                  </motion.div>
-                ))
-              )}
-            </div>
-=======
   if (loading) {
     return (
       <div className="flex min-h-64 items-center justify-center">
@@ -540,9 +301,8 @@
                 </div>
               </div>
             ))}
->>>>>>> 9f461522
-          </div>
-        </motion.div>
+          </div>
+        )}
       </div>
     </div>
   );
