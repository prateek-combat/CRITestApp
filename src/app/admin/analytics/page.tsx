--- conflicted
+++ resolved
@@ -107,29 +107,9 @@
   const fetchPositions = useCallback(async () => {
     try {
       const response = await fetch(
-        '/api/admin/positions?includeTestCount=true',
-        {
-          method: 'GET',
-          credentials: 'include', // Include cookies for authentication
-          headers: {
-            'Content-Type': 'application/json',
-          },
-        }
+        '/api/admin/positions?includeTestCount=true'
       );
-
-      if (response.status === 401) {
-        // Redirect to login if unauthorized
-        router.push('/login');
-        return;
-      }
-
-      if (!response.ok) {
-        const errorData = await response.json().catch(() => ({}));
-        throw new Error(
-          errorData.error || `Failed to fetch positions (${response.status})`
-        );
-      }
-
+      if (!response.ok) throw new Error('Failed to fetch positions');
       const data = await response.json();
 
       // Only show active positions with tests
@@ -143,73 +123,23 @@
         setSelectedPositionId(activePositionsWithTests[0].id);
       }
     } catch (err) {
-      console.error('Error fetching positions:', err);
       setError(
         err instanceof Error ? err.message : 'Failed to fetch positions'
       );
     }
-  }, [selectedPositionId, router]);
+  }, [selectedPositionId]);
 
   // Fetch overall statistics
   const fetchOverallStats = useCallback(async () => {
     try {
-      const response = await fetch('/api/admin/analytics/overview', {
-        method: 'GET',
-        credentials: 'include', // Include cookies for authentication
-        headers: {
-          'Content-Type': 'application/json',
-        },
-      });
-
-      if (response.status === 401) {
-        // Redirect to login if unauthorized
-        router.push('/login');
-        return;
-      }
-
-      if (!response.ok) {
-        const errorData = await response.json().catch(() => ({}));
-        throw new Error(
-          errorData.error ||
-            `Failed to fetch overall statistics (${response.status})`
-        );
-      }
-
+      const response = await fetch('/api/admin/analytics/overview');
+      if (!response.ok) throw new Error('Failed to fetch overall statistics');
       const data = await response.json();
       setOverallStats(data);
     } catch (err) {
       console.error('Failed to fetch overall stats:', err);
-      // Don't set error for overall stats as it's not critical
     }
-  }, [router]);
-
-  // Retry helper for better error handling
-  const retryFetch = useCallback(
-    async (fetchFn: () => Promise<void>, maxRetries: number = 2) => {
-      for (let attempt = 1; attempt <= maxRetries; attempt++) {
-        try {
-          await fetchFn();
-          return; // Success, exit retry loop
-        } catch (error: any) {
-          if (attempt === maxRetries) {
-            throw error; // Last attempt failed, re-throw error
-          }
-
-          // Only retry on network/connectivity errors
-          if (
-            error.message?.includes('connection') ||
-            error.message?.includes('timeout') ||
-            error.message?.includes('fetch')
-          ) {
-            await new Promise((resolve) => setTimeout(resolve, 1000 * attempt));
-          } else {
-            throw error; // Don't retry non-network errors
-          }
-        }
-      }
-    },
-    []
-  );
+  }, []);
 
   // Fetch position analytics
   const fetchPositionAnalytics = useCallback(async () => {
@@ -219,51 +149,13 @@
     setError(null);
 
     try {
-      await retryFetch(async () => {
-        const response = await fetch(
-          `/api/admin/analytics/position/${selectedPositionId}`,
-          {
-            method: 'GET',
-            credentials: 'include', // Include cookies for authentication
-            headers: {
-              'Content-Type': 'application/json',
-            },
-          }
-        );
-
-        if (response.status === 401) {
-          // Redirect to login if unauthorized
-          router.push('/login');
-          return;
-        }
-
-        if (!response.ok) {
-          const errorData = await response.json().catch(() => ({}));
-          let errorMessage =
-            errorData.error ||
-            `Failed to fetch position analytics (${response.status})`;
-
-          // Add more context for specific error types
-          if (response.status === 503) {
-            errorMessage =
-              'Database temporarily unavailable. Please try again in a moment.';
-          } else if (response.status === 504) {
-            errorMessage = 'Request timed out. Please try again.';
-          }
-
-          // Include details if available
-          if (errorData.details) {
-            errorMessage += ' ' + errorData.details;
-          }
-
-          throw new Error(errorMessage);
-        }
-
-        const data = await response.json();
-        setAnalytics(data);
-      });
+      const response = await fetch(
+        `/api/admin/analytics/position/${selectedPositionId}`
+      );
+      if (!response.ok) throw new Error('Failed to fetch position analytics');
+      const data = await response.json();
+      setAnalytics(data);
     } catch (err) {
-      console.error('Error fetching position analytics:', err);
       setError(
         err instanceof Error
           ? err.message
@@ -272,7 +164,7 @@
     } finally {
       setLoadingAnalytics(false);
     }
-  }, [selectedPositionId, router, retryFetch]);
+  }, [selectedPositionId]);
 
   // Initial data fetch
   useEffect(() => {
@@ -598,38 +490,14 @@
                     <BarChart3 className="mx-auto h-10 w-10" />
                   </div>
                   <h3 className="mt-2 text-sm font-medium text-gray-900">
-                    {error.includes('Database')
-                      ? 'Database Connection Issue'
-                      : error.includes('timeout')
-                        ? 'Request Timeout'
-                        : 'Error Loading Analytics'}
+                    Error Loading Analytics
                   </h3>
-                  <p className="mt-1 max-w-md text-xs text-gray-500">{error}</p>
-                  {error.includes('Database') && (
-                    <p className="mt-1 text-xs text-blue-600">
-                      This is usually temporary and resolves quickly.
-                    </p>
-                  )}
+                  <p className="mt-1 text-xs text-gray-500">{error}</p>
                   <button
                     onClick={fetchPositionAnalytics}
-<<<<<<< HEAD
-                    disabled={loadingAnalytics}
-                    className="mx-auto mt-3 flex items-center gap-1 rounded-md bg-brand-600 px-3 py-1.5 text-xs font-medium text-white hover:bg-brand-700 disabled:cursor-not-allowed disabled:opacity-50"
-=======
                     className="mt-3 inline-flex items-center gap-2 rounded-lg border-2 border-blue-700/50 bg-gradient-to-r from-blue-600 to-blue-700 px-3 py-1.5 text-xs font-medium text-white shadow-lg transition-all duration-200 hover:from-blue-700 hover:to-blue-800 hover:shadow-xl"
->>>>>>> a41ca02f
                   >
-                    {loadingAnalytics ? (
-                      <>
-                        <div className="h-3 w-3 animate-spin rounded-full border border-white border-t-transparent"></div>
-                        Retrying...
-                      </>
-                    ) : (
-                      <>
-                        <RefreshCw className="h-3 w-3" />
-                        Try Again
-                      </>
-                    )}
+                    Try Again
                   </button>
                 </div>
               </div>
