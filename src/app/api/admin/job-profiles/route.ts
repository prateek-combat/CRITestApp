--- conflicted
+++ resolved
@@ -1,51 +1,22 @@
 import { NextRequest, NextResponse } from 'next/server';
+import { prisma } from '@/lib/prisma';
 import { getServerSession } from 'next-auth';
 import { authOptionsSimple } from '@/lib/auth-simple';
-<<<<<<< HEAD
-import { prisma } from '@/lib/prisma';
-=======
-import { PrismaClient } from '@prisma/client';
-import { JobProfileNotificationManager } from '@/lib/jobProfileNotifications';
 
-const prisma = new PrismaClient();
->>>>>>> d4cf5686
-
-// GET /api/admin/job-profiles - Get all job profiles
-export async function GET(request: NextRequest) {
+export async function GET() {
   try {
     const session = await getServerSession(authOptionsSimple);
-
-    if (
-      !session?.user ||
-      !['ADMIN', 'SUPER_ADMIN'].includes(session.user.role)
-    ) {
+    if (!session || !['ADMIN', 'SUPER_ADMIN'].includes(session.user.role)) {
       return NextResponse.json({ error: 'Unauthorized' }, { status: 401 });
     }
 
     const jobProfiles = await prisma.jobProfile.findMany({
-      where: {
-        isActive: true,
-      },
       include: {
-        positions: {
-          where: {
-            isActive: true,
+        testWeights: {
+          include: {
+            test: true,
           },
         },
-        testWeights: {
-          include: {
-            test: {
-              include: {
-                questions: {
-                  select: {
-                    id: true,
-                  },
-                },
-              },
-            },
-          },
-        },
-        invitations: true,
         _count: {
           select: {
             invitations: true,
@@ -57,45 +28,7 @@
       },
     });
 
-    // Transform the data to match the expected JobProfile interface
-    const transformedProfiles = jobProfiles.map((jobProfile) => ({
-      id: jobProfile.id,
-      name: jobProfile.name,
-      description: jobProfile.description,
-      isActive: jobProfile.isActive,
-      notificationEmails: JobProfileNotificationManager.getNotificationEmails(
-        jobProfile.id
-      ),
-      createdAt: jobProfile.createdAt.toISOString(),
-      updatedAt: jobProfile.updatedAt.toISOString(),
-      positions: jobProfile.positions.map((position) => ({
-        id: position.id,
-        name: position.name,
-        code: position.code,
-        description: position.description,
-        department: position.department,
-        level: position.level,
-        isActive: position.isActive,
-      })),
-      tests: jobProfile.testWeights
-        .filter((tw) => tw.test && !tw.test.isArchived)
-        .map((testWeight) => ({
-          id: testWeight.test.id,
-          title: testWeight.test.title,
-          description: testWeight.test.description,
-          questionsCount: testWeight.test.questions.length,
-          isArchived: testWeight.test.isArchived,
-          weight: testWeight.weight,
-        })),
-      _count: {
-        invitations: jobProfile._count.invitations,
-        completedInvitations: jobProfile.invitations.filter(
-          (inv) => inv.status === 'COMPLETED'
-        ).length,
-      },
-    }));
-
-    return NextResponse.json(transformedProfiles);
+    return NextResponse.json(jobProfiles);
   } catch (error) {
     console.error('Error fetching job profiles:', error);
     return NextResponse.json(
@@ -105,166 +38,69 @@
   }
 }
 
-// POST /api/admin/job-profiles - Create a new job profile
 export async function POST(request: NextRequest) {
   try {
     const session = await getServerSession(authOptionsSimple);
-
-    if (
-      !session?.user ||
-      !['ADMIN', 'SUPER_ADMIN'].includes(session.user.role)
-    ) {
+    if (!session || !['ADMIN', 'SUPER_ADMIN'].includes(session.user.role)) {
       return NextResponse.json({ error: 'Unauthorized' }, { status: 401 });
     }
 
     const body = await request.json();
-    const {
-      name,
-      description,
-      isActive,
-      positionIds,
-      testIds,
-      testWeights,
-      notificationEmails,
-    } = body;
+    const { name, description, isActive, testIds, notificationEmails } = body;
 
-    // Validate required fields
-    if (!name || !positionIds?.length || !testIds?.length) {
+    if (!name || !testIds || testIds.length === 0) {
       return NextResponse.json(
-        { error: 'Name, positions, and tests are required' },
+        { error: 'Name and tests are required' },
         { status: 400 }
       );
     }
 
-    // Use transaction to ensure atomicity
-    const result = await prisma.$transaction(async (tx) => {
-      // Create the job profile with positions and test weights
-      const jobProfile = await tx.jobProfile.create({
-        data: {
-          name,
-          description,
-          isActive: isActive ?? true,
-          createdById: session.user.id,
-          positions: {
-            connect: positionIds.map((id: string) => ({ id })),
-          },
-          testWeights: {
-            create: testIds.map((testId: string, index: number) => ({
-              testId,
-              weight: testWeights?.[index] || 1.0,
-            })),
+    // Check if name already exists
+    const existingProfile = await prisma.jobProfile.findFirst({
+      where: { name },
+    });
+
+    if (existingProfile) {
+      return NextResponse.json(
+        { error: 'A job profile with this name already exists' },
+        { status: 400 }
+      );
+    }
+
+    // Process notification emails (simple storage for now)
+    let processedEmails = '';
+    if (notificationEmails && typeof notificationEmails === 'string') {
+      processedEmails = notificationEmails;
+    }
+
+    const jobProfile = await prisma.jobProfile.create({
+      data: {
+        name,
+        description,
+        isActive,
+        createdById: session.user.id,
+        testWeights: {
+          create: testIds.map((testId: string) => ({
+            testId,
+            weight: 1.0,
+          })),
+        },
+      },
+      include: {
+        testWeights: {
+          include: {
+            test: true,
           },
         },
-        include: {
-          positions: {
-            where: {
-              isActive: true,
-            },
-          },
-          testWeights: {
-            include: {
-              test: {
-                include: {
-                  questions: {
-                    select: {
-                      id: true,
-                    },
-                  },
-                },
-              },
-            },
-          },
-          invitations: true,
-          _count: {
-            select: {
-              invitations: true,
-            },
+        _count: {
+          select: {
+            invitations: true,
           },
         },
-      });
-
-      // Optimized position association - batch check tests without position association
-      const primaryPosition = jobProfile.positions.find((p) => p.isActive);
-      if (primaryPosition) {
-        // Batch check which tests need position association
-        const testsToCheck = await tx.test.findMany({
-          where: {
-            id: { in: testIds },
-            positionId: null
-          },
-          select: { id: true }
-        });
-        
-        const testsNeedingAssociation = testsToCheck.map(t => t.id);
-        
-        // Batch update tests that need position association
-        if (testsNeedingAssociation.length > 0) {
-          await tx.test.updateMany({
-            where: {
-              id: { in: testsNeedingAssociation }
-            },
-            data: {
-              positionId: primaryPosition.id
-            }
-          });
-        }
-      }
-
-      return jobProfile;
-    }, {
-      maxWait: 10000, // 10 seconds
-      timeout: 15000, // 15 seconds
+      },
     });
 
-    // Process and store notification emails if provided
-    if (notificationEmails && typeof notificationEmails === 'string') {
-      const emailList = notificationEmails
-        .split(/[,\n]+/)
-        .map((email) => email.trim())
-        .filter((email) => email && email.includes('@'));
-
-      if (emailList.length > 0) {
-        JobProfileNotificationManager.setNotificationEmails(
-          result.id,
-          emailList
-        );
-      }
-    }
-
-    // Transform the response
-    const transformedProfile = {
-      id: result.id,
-      name: result.name,
-      description: result.description,
-      isActive: result.isActive,
-      createdAt: result.createdAt.toISOString(),
-      updatedAt: result.updatedAt.toISOString(),
-      positions: result.positions.map((position) => ({
-        id: position.id,
-        name: position.name,
-        code: position.code,
-        description: position.description,
-        department: position.department,
-        level: position.level,
-        isActive: position.isActive,
-      })),
-      tests: result.testWeights.map((testWeight) => ({
-        id: testWeight.test.id,
-        title: testWeight.test.title,
-        description: testWeight.test.description,
-        questionsCount: testWeight.test.questions.length,
-        isArchived: testWeight.test.isArchived,
-        weight: testWeight.weight,
-      })),
-      _count: {
-        invitations: result._count.invitations,
-        completedInvitations: result.invitations.filter(
-          (inv) => inv.status === 'COMPLETED'
-        ).length,
-      },
-    };
-
-    return NextResponse.json(transformedProfile, { status: 201 });
+    return NextResponse.json(jobProfile);
   } catch (error) {
     console.error('Error creating job profile:', error);
     return NextResponse.json(
